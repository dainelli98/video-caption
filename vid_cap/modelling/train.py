--- conflicted
+++ resolved
@@ -1,9 +1,9 @@
 # -*- coding: utf-8 -*-
 """Train - decoder."""
-
 import random
 
 import torch
+import torch.nn.functional as F  # ruff: noqa: N812
 import tqdm
 from loguru import logger
 from torch.nn.utils.rnn import pad_sequence
@@ -14,7 +14,6 @@
 from vid_cap.modelling.scheduler import NoamOptimizer
 
 from .model import TransformerNet
-import torch.nn.functional as F
 
 _LOSS_FN = torch.nn.modules.loss._Loss  # noqa: SLF001
 
@@ -45,26 +44,21 @@
     :param tb_writer: Tensorboard writer.
     :return: Trained model.
     """
-    train_losses = []
-    val_losses=[]
-
     for epoch in range(num_epochs):
         logger.info("Starting epoch {}/{}", epoch + 1, num_epochs)
         train_loss = _train_one_epoch(
             model, train_loader, shuffle, vocab, optimizer, loss_fn, epoch, device, tb_writer
         )
-        train_losses.append(train_loss)
         logger.info("End of epoch {}/{}. Train loss: {}", epoch + 1, num_epochs, train_loss)
         val_loss, bleu = _validate_one_epoch(
             model, valid_loader, vocab, loss_fn, epoch, device, tb_writer
         )
-        val_losses.append(val_loss)
         logger.info("End of epoch {}/{}. Validation loss: {}", epoch + 1, num_epochs, val_loss)
         logger.info("End of epoch {}/{}. Validation BLEU: {}", epoch + 1, num_epochs, bleu)
         if isinstance(optimizer, NoamOptimizer):
             logger.info("Learning rate: {}", optimizer.lr)
 
-    return model, train_losses, val_losses
+    return model
 
 
 def _train_one_epoch(
@@ -107,22 +101,14 @@
 
         optimizer.zero_grad()
 
-        
         outputs = model(inputs, captions_str)
-        flatten_captions_end = captions_end.view(-1)
-
-<<<<<<< HEAD
+
         flatten_outputs = outputs.view(-1, len(vocab))
-        loss = loss_fn(flatten_outputs, flatten_captions_end)
-=======
-        outputs = outputs.view(-1, len(vocab))
-
-        x = captions_end.flatten()
-        one_hot = F.one_hot(x, num_classes=len(vocab)).float()
-
-        loss = loss_fn(outputs, one_hot)
-        #loss = loss_fn(outputs, captions_end)
->>>>>>> 523f7914
+
+        flatten_captions_end = captions_end.flatten()
+        one_hot = F.one_hot(flatten_captions_end, num_classes=len(vocab)).float()
+
+        loss = loss_fn(flatten_outputs, one_hot)
         loss.backward()
 
         optimizer.step()
@@ -191,15 +177,12 @@
             outputs = model(inputs, captions_str)
 
             # compute loss
-            flatten_outputs = outputs.view(-1, vocab.__len__())
-            flatten_captions_end = captions_end.view(-1)
-
-            x = flatten_captions_end.flatten()
-            one_hot = F.one_hot(x, num_classes=len(vocab)).float()
+            flatten_outputs = outputs.view(-1, len(vocab))
+            flatten_captions_end = captions_end.flatten()
+
+            one_hot = F.one_hot(flatten_captions_end, num_classes=len(vocab)).float()
 
             loss = loss_fn(flatten_outputs, one_hot)
-
-            #loss = loss_fn(flatten_outputs, flatten_captions_end)
             running_loss += loss.item()
 
             # Compute BLEU score
