# -*- coding: utf-8 -*-
"""Dataset class for loading video feature vector data."""
import collections
from pathlib import Path

import numpy as np
import pandas as pd
from torch.utils.data import Dataset


class VideoFeatDataset(Dataset):
    """Dataset with video feature vectors and associated captions."""

    _captions: pd.DataFrame
    _video_dir: Path
    _vocab: list[str]

    def __init__(
        self,
        video_dir: Path | str,
        caps_file: Path | str,
        captions_amount_per_video: int = 1,
        vocab_len: int = 10000,
    ) -> None:
        """Initialize dataset with data dictionary.

        :param data_dict: Dictionary with data.
        :param captions_amount_per_video: Amount of captions per video, min=1, max=20. Defaults to 1.
        :param vocab_len: Amount of words for vocabulary. Defaults to 1000.
        """
        captions_amount_per_video = min(max(captions_amount_per_video, 1), 20)

        self._captions = pd.read_parquet(caps_file)[
            lambda x: x["n_cap"] <= captions_amount_per_video
        ]
        self._video_dir = Path(video_dir)

        order = self._captions["caption"].str.len().sort_values().index
        self._captions = self._captions.reindex(order).reset_index(drop=True)

        self._vocab = self._build_vocab(vocab_len)

<<<<<<< HEAD
    def _build_vocab(self, vocab_len: int) -> dict[str, int]:
=======
    def _build_vocab(self, vocab_len: int) -> list[str]:
>>>>>>> 010f5fce
        """Build vocabulary from the captions in the dataset.

        :param vocab_len: Amount of words for vocabulary.
        :return: Truncated sorted by frecuency vocab.
        """
        captions = self._captions["caption"].to_list()
        words = [word for caption in captions for word in caption.split()]
        vocab = collections.Counter(words)
        sorted_vocab = sorted(vocab, key=lambda x: vocab[x], reverse=True)

        sorted_vocab.insert(0, "<eos>")
        sorted_vocab.insert(0, "<sos>")
        sorted_vocab.insert(0, "<unk>")
        sorted_vocab.insert(0, "<pad>")

        truncated_sorted_vocab = sorted_vocab[:vocab_len]
<<<<<<< HEAD
        return {token: idx for idx, token in enumerate(truncated_sorted_vocab)}
=======
        return truncated_sorted_vocab
>>>>>>> 010f5fce

    def __getitem__(self, index: int) -> tuple[np.ndarray, str]:
        """Get item from dataset.

        :param index: Index of item.
        :return: Feature vector and caption.
        """
        caption_row = self._captions.iloc[index]
        return np.load(self._video_dir / f"{caption_row['video']}.npy"), caption_row["caption"]

    def __len__(self) -> int:
        """Get length of dataset.

        :return: Length of dataset.
        """
        return self._captions.shape[0]<|MERGE_RESOLUTION|>--- conflicted
+++ resolved
@@ -25,7 +25,8 @@
         """Initialize dataset with data dictionary.
 
         :param data_dict: Dictionary with data.
-        :param captions_amount_per_video: Amount of captions per video, min=1, max=20. Defaults to 1.
+        :param captions_amount_per_video: Amount of captions per video, min=1, max=20.
+            Defaults to 1.
         :param vocab_len: Amount of words for vocabulary. Defaults to 1000.
         """
         captions_amount_per_video = min(max(captions_amount_per_video, 1), 20)
@@ -40,11 +41,7 @@
 
         self._vocab = self._build_vocab(vocab_len)
 
-<<<<<<< HEAD
     def _build_vocab(self, vocab_len: int) -> dict[str, int]:
-=======
-    def _build_vocab(self, vocab_len: int) -> list[str]:
->>>>>>> 010f5fce
         """Build vocabulary from the captions in the dataset.
 
         :param vocab_len: Amount of words for vocabulary.
@@ -61,11 +58,7 @@
         sorted_vocab.insert(0, "<pad>")
 
         truncated_sorted_vocab = sorted_vocab[:vocab_len]
-<<<<<<< HEAD
         return {token: idx for idx, token in enumerate(truncated_sorted_vocab)}
-=======
-        return truncated_sorted_vocab
->>>>>>> 010f5fce
 
     def __getitem__(self, index: int) -> tuple[np.ndarray, str]:
         """Get item from dataset.
