--- conflicted
+++ resolved
@@ -1,11 +1,10 @@
 # -*- coding: utf-8 -*-
 # ruff: noqa: PLR0913
 """Script to do experiment."""
-import os
 import platform
 import random
+import shutil
 from pathlib import Path
-import shutil
 
 import click
 import joblib
@@ -18,7 +17,7 @@
 from torch.utils.tensorboard import SummaryWriter
 
 from vid_cap import DATA_DIR
-from vid_cap.dataset import VideoEvalDataset, VideoFeatDataset
+from vid_cap.dataset import DatasetType, VideoEvalDataset, VideoFeatDataset
 from vid_cap.modelling import test, train
 from vid_cap.modelling.model import TransformerNet
 from vid_cap.modelling.scheduler import NoamOptimizer
@@ -40,7 +39,12 @@
 )
 @click.option("--use-gpu", is_flag=True, type=bool, help="Try to train with GPU")
 @click.option("--epochs", default=50, type=click.IntRange(1, 10000), help="Number of epochs.")
-@click.option("--vocab-len", default=8000, type=click.IntRange(1, 100000), help="Vocab length.")
+@click.option(
+    "--vocab-len",
+    default=8000,
+    type=click.IntRange(1, 100000),
+    help="Vocab length. If BPE is used, this is ignored.",
+)
 @click.option(
     "--caps-per-vid",
     default=1,
@@ -48,7 +52,11 @@
     help="Captions per video used in the dataset.",
 )
 @click.option("--dropout", default=0.1, type=click.FloatRange(0, 1), help="Dropout rate.")
-@click.option("--bpe-num-operations", default=None, type=click.IntRange(1, 100000), help="bpe_num_operations.")
+@click.option(
+    "--bpe-num-operations",
+    type=click.IntRange(1, 100000),
+    help="Number of BPE operations. If not provided, BPE will not be used.",
+)
 def main(
     warmup_steps: int,
     loss_smoothing: float,
@@ -62,7 +70,7 @@
     vocab_len: int,
     caps_per_vid: int,
     dropout: float,
-    bpe_num_operations: int | None
+    bpe_num_operations: int | None,
 ) -> None:
     """Perform experiement.
 
@@ -77,22 +85,24 @@
     :param n_layers: Number of decoder layers.
     :param use_gpu: Whether to try to use GPU.
     :param epochs: Number of epochs.
-    :param vocab_len: Vocab length.
+    :param vocab_len: Vocab length. If BPE is used, this is ignored.
     :param caps_per_vid: Number of captions per video.
     :param dropout: Dropout rate.
+    :param bpe_num_operations: Nuber of BPE operations. If not provided, BPE will not be
+        used.
     """
+    use_bpe = bpe_num_operations is not None
+
+    if use_bpe:
+        bpe_dir = data_dir / "bpe"
+        shutil.rmtree(bpe_dir, ignore_errors=True)
+        bpe_dir.mkdir(exist_ok=True, parents=True)
+
     torch.manual_seed(_SEED)
     np.random.seed(_SEED)
     random.seed(_SEED)
 
     exp_time = pd.Timestamp.now()
-
-    is_bpe_foler = os.path.exists(data_dir / "bpe")
-    if not is_bpe_foler:
-        os.makedirs(data_dir / "bpe")
-
-    for f in os.listdir(data_dir / "bpe"):
-        os.remove(os.path.join(data_dir / "bpe", f))
 
     gpu_model = "cpu"
 
@@ -107,33 +117,30 @@
     logger.info(f"Using device : {device}")
 
     train_dataset = VideoFeatDataset(
-        "train",
+        DatasetType.TRAIN,
         data_dir / "train" / "videos",
         data_dir / "train" / "captions.parquet",
         caps_per_vid,
         vocab_len,
-        data_dir=data_dir,
-        bpe_num_operations=bpe_num_operations
+        bpe_dir,
+        bpe_num_operations,
     )
 
     vocab_len = train_dataset.vocab_len
 
     valid_dataset = VideoFeatDataset(
-       "val", data_dir / "val" / "videos", data_dir / "val" / "captions.parquet", caps_per_vid, data_dir=data_dir, bpe_num_operations=bpe_num_operations
-    )
-<<<<<<< HEAD
+        DatasetType.VALID,
+        data_dir / "val" / "videos",
+        data_dir / "val" / "captions.parquet",
+        caps_per_vid,
+        bpe_dir=bpe_dir,
+        bpe_num_operations=bpe_num_operations,
+    )
+
     test_dataset = VideoEvalDataset(
-        data_dir / "test" / "videos", data_dir / "test" / "captions.parquet"
-=======
-
-    # bpe_codes_file = data_dir / "bpe" / "bpe.codes"
-
-    # if not bpe_codes_file.is_file():
-    #     bpe_codes_file = None
-
-    test_dataset = VideoEvalDataset(
-        data_dir / "test" / "videos", data_dir / "test" / "captions.parquet", train_dataset.bpe_codes_file
->>>>>>> 214e48f6
+        data_dir / "test" / "videos",
+        data_dir / "test" / "captions.parquet",
+        train_dataset.bpe_codes_file,
     )
 
     hparams = {
@@ -141,13 +148,14 @@
         "shuffle": shuffle,
         "n_heads": n_heads,
         "n_layers": n_layers,
-        "vocab_len": vocab_len,
+        "vocab_len": train_dataset.vocab_len,
         "caps_per_vid": caps_per_vid,
         "loss_smoothing": loss_smoothing,
         "dropout": dropout,
         "embeddings": train_dataset.shape[0],
         "warmup_steps": warmup_steps,
-        "bpe_num_operations": bpe_num_operations
+        "bpe_num_operations": bpe_num_operations,
+        "use_bpe": use_bpe,
     }
 
     [logger.debug(f"hparams::{k} : {v}") for k, v in hparams.items()]
@@ -187,11 +195,12 @@
         out_dir,
         writer,
         loss_smoothing,
-        train_dataset.bpe_codes_file
+        use_bpe,
     )
 
     joblib.dump(train_dataset.vocab, out_dir / "vocab.pkl")
-    shutil.copy(train_dataset.bpe_codes_file, out_dir)
+    if use_bpe:
+        shutil.copyfile(train_dataset.bpe_codes_file, out_dir / "bpe_codes.txt")
 
     loss_plot.plot_and_store_graphs(train_loss, val_loss, bleu_scores, lrs, out_dir)
 
@@ -204,11 +213,7 @@
     model.load_state_dict(torch.load(out_dir / "model", map_location=device))
 
     bleu_score = test.test_model(
-<<<<<<< HEAD
-        model, test_loader, test_dataset.captions, train_dataset.vocab, device
-=======
-        model, test_loader, test_dataset.captions, train_dataset.vocab, device, train_dataset.bpe_codes_file
->>>>>>> 214e48f6
+        model, test_loader, test_dataset.captions, train_dataset.vocab, device, use_bpe
     )
 
     logger.info(f"Test BLEU score : {bleu_score}")
