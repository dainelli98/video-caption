--- conflicted
+++ resolved
@@ -51,11 +51,7 @@
     epochs: int,
     vocab_len: int,
     caps_per_vid: int,
-<<<<<<< HEAD
     dropout: float,
-=======
-    dropout: int,
->>>>>>> b44dc907
 ) -> None:
     """Train decoder.
 
@@ -108,22 +104,16 @@
     )
 
     train_loader = DataLoader(
-        train_dataset, batch_size, False, pin_memory=True, num_workers=3, prefetch_factor=True
+        train_dataset, batch_size, shuffle, pin_memory=True, num_workers=3, prefetch_factor=True
     )
 
-    valid_loader = DataLoader(valid_dataset, batch_size, shuffle=shuffle)
+    valid_loader = DataLoader(valid_dataset, batch_size)
 
     embed_dim = train_dataset.shape[1]
 
-<<<<<<< HEAD
     model = TransformerNet(
         train_dataset.vocab_len, embed_dim, n_heads, n_layers, _MAX_TGT_LEN, dropout
     ).to(device)
-=======
-    model = TransformerNet(train_dataset.vocab_len, embed_dim, n_heads, n_layers, _MAX_TGT_LEN, dropout).to(
-        device
-    )
->>>>>>> b44dc907
 
     writer = SummaryWriter()
 
@@ -132,13 +122,9 @@
 
     criterion = nn.CrossEntropyLoss()
 
-<<<<<<< HEAD
+    model_name = f"MODEL-batch_size_{batch_size}-n_heads_{n_heads}-n_layers_{n_layers}-vocab_len_{vocab_len}-caps_per_vid_{caps_per_vid}"
+
     model = train.train(
-=======
-    model_name = "MODEL-batch_size_{}-n_heads_{}-n_layers_{}-epochs_{}-vocab_len_{}-caps_per_vid_{}".format( batch_size, n_heads, n_layers, epochs, vocab_len, caps_per_vid)
-
-    model, train_losses, val_losses = train.train(
->>>>>>> b44dc907
         model,
         train_loader,
         valid_loader,
@@ -147,22 +133,12 @@
         criterion,
         epochs,
         device,
-<<<<<<< HEAD
+        data_dir,
+        model_name,
         writer,
         loss_smoothing,
     )
 
-    torch.save(model.state_dict(), data_dir / "output" / "model")
-=======
-        data_dir,
-        model_name,
-        writer
-    )
-
-    print(train_losses)
-    print(val_losses)
->>>>>>> b44dc907
-
 
 if __name__ == "__main__":
     main.main(standalone_mode=False)