# -*- coding: utf-8 -*-
"""Script to test decoder."""
import platform
from pathlib import Path

import click
import joblib
import torch
from loguru import logger
from torch.utils.data import DataLoader

from vid_cap import DATA_DIR
from vid_cap.dataset import VideoEvalDataset
from vid_cap.modelling import test
from vid_cap.modelling.model import TransformerNet

_MAX_TGT_LEN = 100


@click.command("test")
@click.option("--n-heads", default=8, type=click.IntRange(1, 128), help="Number of heads.")
@click.option("--data-dir", default=DATA_DIR, type=click.Path(exists=True), help="Data directory")
@click.option(
    "--model-path", required=True, type=click.Path(exists=True), help="Path to trained model"
)
@click.option(
    "--vocab-path", required=True, type=click.Path(exists=True), help="Path to vocabulary file"
)
@click.option(
    "--bpe-codes-path", required=False, type=click.Path(exists=True), help="Path bpe codes file"
)
@click.option(
    "--n-layers", default=4, type=click.IntRange(1, 128), help="Number of decoder layers."
)
@click.option("--batch-size", default=64, type=click.IntRange(1, 512), help="Batch size.")
@click.option("--use-gpu", is_flag=True, type=bool, help="Try to test with GPU")
def main(
    n_heads: int,
    data_dir: Path,
    model_path: Path,
    vocab_path: Path,
    n_layers: int,
    batch_size: int,
    use_gpu: bool,
<<<<<<< HEAD
=======
    bpe_codes_path: Path | None
>>>>>>> 214e48f6
) -> None:
    """Test decoder.

    \f

    :param n_heads: Number of heads.
    :param data_dir: Path to data directory.
    :param model_path: Path to trained model.
    :param vocab_path: Path to vocabulary file.
    :param n_layers: Number of decoder layers.
    :param batch_size: Batch size.
    :param use_gpu: Whether to try to use GPU.
    """
    gpu_model = "cpu"

    if use_gpu:
        if platform.processor() == "arm":
            gpu_model = "mps"
        elif torch.cuda.is_available():
            gpu_model = "cuda"

    device = torch.device(gpu_model)

    logger.info(f"Testing with device : {device}")

    vocab = joblib.load(vocab_path)

<<<<<<< HEAD
    test_dataset = VideoEvalDataset(
        data_dir / "test" / "videos", data_dir / "test" / "captions.parquet"
=======

    # if not bpe_codes_file.is_file():
    #     bpe_codes_file = None

    test_dataset = VideoEvalDataset(
        data_dir / "test" / "videos", data_dir / "test" / "captions.parquet", bpe_codes_file=bpe_codes_path
>>>>>>> 214e48f6
    )

    test_loader = DataLoader(test_dataset, batch_size, shuffle=False)

    model = TransformerNet(len(vocab), test_dataset.shape[1], n_heads, n_layers, _MAX_TGT_LEN).to(
        device
    )

    model.load_state_dict(torch.load(model_path, map_location=device))

<<<<<<< HEAD
    bleu_score = test.test_model(model, test_loader, test_dataset.captions, vocab, device)
=======
    bleu_score = test.test_model(model, test_loader, test_dataset.captions, vocab, device, bpe_codes_path)
>>>>>>> 214e48f6

    logger.info(f"Test BLEU score : {bleu_score}")


if __name__ == "__main__":
    main.main(standalone_mode=False)<|MERGE_RESOLUTION|>--- conflicted
+++ resolved
@@ -27,7 +27,9 @@
     "--vocab-path", required=True, type=click.Path(exists=True), help="Path to vocabulary file"
 )
 @click.option(
-    "--bpe-codes-path", required=False, type=click.Path(exists=True), help="Path bpe codes file"
+    "--bpe-codes-path",
+    type=click.Path(exists=True),
+    help="Path bpe codes file. If not provided, BPE will not be used.",
 )
 @click.option(
     "--n-layers", default=4, type=click.IntRange(1, 128), help="Number of decoder layers."
@@ -42,10 +44,7 @@
     n_layers: int,
     batch_size: int,
     use_gpu: bool,
-<<<<<<< HEAD
-=======
-    bpe_codes_path: Path | None
->>>>>>> 214e48f6
+    bpe_codes_path: Path | None,
 ) -> None:
     """Test decoder.
 
@@ -58,7 +57,10 @@
     :param n_layers: Number of decoder layers.
     :param batch_size: Batch size.
     :param use_gpu: Whether to try to use GPU.
+    :param bpe_codes_path: Path to bpe codes file. If not provided, BPE will not be used.
     """
+    use_bpe = bpe_codes_path is not None
+
     gpu_model = "cpu"
 
     if use_gpu:
@@ -73,17 +75,10 @@
 
     vocab = joblib.load(vocab_path)
 
-<<<<<<< HEAD
     test_dataset = VideoEvalDataset(
-        data_dir / "test" / "videos", data_dir / "test" / "captions.parquet"
-=======
-
-    # if not bpe_codes_file.is_file():
-    #     bpe_codes_file = None
-
-    test_dataset = VideoEvalDataset(
-        data_dir / "test" / "videos", data_dir / "test" / "captions.parquet", bpe_codes_file=bpe_codes_path
->>>>>>> 214e48f6
+        data_dir / "test" / "videos",
+        data_dir / "test" / "captions.parquet",
+        bpe_codes_file=bpe_codes_path,
     )
 
     test_loader = DataLoader(test_dataset, batch_size, shuffle=False)
@@ -94,11 +89,7 @@
 
     model.load_state_dict(torch.load(model_path, map_location=device))
 
-<<<<<<< HEAD
-    bleu_score = test.test_model(model, test_loader, test_dataset.captions, vocab, device)
-=======
-    bleu_score = test.test_model(model, test_loader, test_dataset.captions, vocab, device, bpe_codes_path)
->>>>>>> 214e48f6
+    bleu_score = test.test_model(model, test_loader, test_dataset.captions, vocab, device, use_bpe)
 
     logger.info(f"Test BLEU score : {bleu_score}")
 
