--- conflicted
+++ resolved
@@ -3,10 +3,7 @@
 import torch
 from loguru import logger
 from torch.utils.data import DataLoader
-<<<<<<< HEAD
-=======
 from torch.utils.tensorboard import SummaryWriter
->>>>>>> 0e2ee1e1
 
 device = torch.device("cuda") if torch.cuda.is_available() else torch.device("cpu")
 
